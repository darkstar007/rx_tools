/*
 * rtl-sdr, turns your Realtek RTL2832 based DVB dongle into a SDR receiver
 * Copyright (C) 2012-2014 by Steve Markgraf <steve@steve-m.de>
 * Copyright (C) 2012 by Dimitri Stolnikov <horiz0n@gmx.net>
 *
 * This program is free software: you can redistribute it and/or modify
 * it under the terms of the GNU General Public License as published by
 * the Free Software Foundation, either version 2 of the License, or
 * (at your option) any later version.
 *
 * This program is distributed in the hope that it will be useful,
 * but WITHOUT ANY WARRANTY; without even the implied warranty of
 * MERCHANTABILITY or FITNESS FOR A PARTICULAR PURPOSE. See the
 * GNU General Public License for more details.
 *
 * You should have received a copy of the GNU General Public License
 * along with this program. If not, see <http://www.gnu.org/licenses/>.
 */

#include <errno.h>
#include <signal.h>
#include <string.h>
#include <stdio.h>
#include <stdlib.h>
#ifndef _WIN32
#include <unistd.h>
#define min(a, b) (((a) < (b)) ? (a) : (b))
#endif

#include <libusb.h>
#include "rtlsdr_rpc.h"

/*
 * All libusb callback functions should be marked with the LIBUSB_CALL macro
 * to ensure that they are compiled with the same calling convention as libusb.
 *
 * If the macro isn't available in older libusb versions, we simply define it.
 */
#ifndef LIBUSB_CALL
#define LIBUSB_CALL
#endif

/* libusb < 1.0.9 doesn't have libusb_handle_events_timeout_completed */
#ifndef HAVE_LIBUSB_HANDLE_EVENTS_TIMEOUT_COMPLETED
#define libusb_handle_events_timeout_completed(ctx, tv, c) \
	libusb_handle_events_timeout(ctx, tv)
#endif

/* two raised to the power of n */
#define TWO_POW(n)		((double)(1ULL<<(n)))

#include "rtl-sdr.h"
#include "tuner_e4k.h"
#include "tuner_fc0012.h"
#include "tuner_fc0013.h"
#include "tuner_fc2580.h"
#include "tuner_r82xx.h"

typedef struct rtlsdr_tuner_iface {
	/* tuner interface */
	int (*init)(void *);
	int (*exit)(void *);
	int (*set_freq)(void *, uint32_t freq /* Hz */);
	int (*set_bw)(void *, int bw /* Hz */, uint32_t *applied_bw /* configured bw in Hz */, int apply /* 1 == configure it!, 0 == deliver applied_bw */);
	int (*set_gain)(void *, int gain /* tenth dB */);
	int (*set_if_gain)(void *, int stage, int gain /* tenth dB */);
	int (*set_gain_mode)(void *, int manual);
} rtlsdr_tuner_iface_t;

enum rtlsdr_async_status {
	RTLSDR_INACTIVE = 0,
	RTLSDR_CANCELING,
	RTLSDR_RUNNING
};

#define FIR_LEN 16

/*
 * FIR coefficients.
 *
 * The filter is running at XTal frequency. It is symmetric filter with 32
 * coefficients. Only first 16 coefficients are specified, the other 16
 * use the same values but in reversed order. The first coefficient in
 * the array is the outer one, the last, the last is the inner one.
 * First 8 coefficients are 8 bit signed integers, the next 8 coefficients
 * are 12 bit signed integers. All coefficients have the same weight.
 *
 * Default FIR coefficients used for DAB/FM by the Windows driver,
 * the DVB driver uses different ones
 */
static const int fir_default[FIR_LEN] = {
	-54, -36, -41, -40, -32, -14, 14, 53,	/* 8 bit signed */
	101, 156, 215, 273, 327, 372, 404, 421	/* 12 bit signed */
};

struct rtlsdr_dev {
	libusb_context *ctx;
	struct libusb_device_handle *devh;
	uint32_t xfer_buf_num;
	uint32_t xfer_buf_len;
	struct libusb_transfer **xfer;
	unsigned char **xfer_buf;
	rtlsdr_read_async_cb_t cb;
	void *cb_ctx;
	enum rtlsdr_async_status async_status;
	int async_cancel;
	/* rtl demod context */
	uint32_t rate; /* Hz */
	uint32_t rtl_xtal; /* Hz */
	int fir[FIR_LEN];
	int direct_sampling;
	/* tuner context */
	enum rtlsdr_tuner tuner_type;
	rtlsdr_tuner_iface_t *tuner;
	uint32_t tun_xtal; /* Hz */
	uint32_t freq; /* Hz */
	uint32_t bw;
	uint32_t offs_freq; /* Hz */
	int corr; /* ppm */
	int gain; /* tenth dB */
	struct e4k_state e4k_s;
	struct r82xx_config r82xx_c;
	struct r82xx_priv r82xx_p;
	/* status */
	int dev_lost;
	int driver_active;
	unsigned int xfer_errors;
};

void rtlsdr_set_gpio_bit(rtlsdr_dev_t *dev, uint8_t gpio, int val);
static int rtlsdr_set_if_freq(rtlsdr_dev_t *dev, uint32_t freq);

/* generic tuner interface functions, shall be moved to the tuner implementations */
int e4000_init(void *dev) {
	rtlsdr_dev_t* devt = (rtlsdr_dev_t*)dev;
	devt->e4k_s.i2c_addr = E4K_I2C_ADDR;
	rtlsdr_get_xtal_freq(devt, NULL, &devt->e4k_s.vco.fosc);
	devt->e4k_s.rtl_dev = dev;
	return e4k_init(&devt->e4k_s);
}
int e4000_exit(void *dev) {
	rtlsdr_dev_t* devt = (rtlsdr_dev_t*)dev;
	return e4k_standby(&devt->e4k_s, 1);
}
int e4000_set_freq(void *dev, uint32_t freq) {
	rtlsdr_dev_t* devt = (rtlsdr_dev_t*)dev;
	return e4k_tune_freq(&devt->e4k_s, freq);
}

int e4000_set_bw(void *dev, int bw, uint32_t *applied_bw, int apply) {
	int r = 0;
	rtlsdr_dev_t* devt = (rtlsdr_dev_t*)dev;
	if(!apply)
		return 0;

	r |= e4k_if_filter_bw_set(&devt->e4k_s, E4K_IF_FILTER_MIX, bw);
	r |= e4k_if_filter_bw_set(&devt->e4k_s, E4K_IF_FILTER_RC, bw);
	r |= e4k_if_filter_bw_set(&devt->e4k_s, E4K_IF_FILTER_CHAN, bw);

	return r;
}

int e4000_set_gain(void *dev, int gain) {
	rtlsdr_dev_t* devt = (rtlsdr_dev_t*)dev;
	int mixgain = (gain > 340) ? 12 : 4;
#if 0
	int enhgain = (gain - 420);
#endif
	if(e4k_set_lna_gain(&devt->e4k_s, min(300, gain - mixgain * 10)) == -EINVAL)
		return -1;
	if(e4k_mixer_gain_set(&devt->e4k_s, mixgain) == -EINVAL)
		return -1;
#if 0 /* enhanced mixer gain seems to have no effect */
	if(enhgain >= 0)
		if(e4k_set_enh_gain(&devt->e4k_s, enhgain) == -EINVAL)
			return -1;
#endif
	return 0;
}
int e4000_set_if_gain(void *dev, int stage, int gain) {
	rtlsdr_dev_t* devt = (rtlsdr_dev_t*)dev;
	return e4k_if_gain_set(&devt->e4k_s, (uint8_t)stage, (int8_t)(gain / 10));
}
int e4000_set_gain_mode(void *dev, int manual) {
	rtlsdr_dev_t* devt = (rtlsdr_dev_t*)dev;
	return e4k_enable_manual_gain(&devt->e4k_s, manual);
}

int _fc0012_init(void *dev) { return fc0012_init(dev); }
int fc0012_exit(void *dev) { return 0; }
int fc0012_set_freq(void *dev, uint32_t freq) {
	/* select V-band/U-band filter */
	rtlsdr_set_gpio_bit(dev, 6, (freq > 300000000) ? 1 : 0);
	return fc0012_set_params(dev, freq, 6000000);
}
int fc0012_set_bw(void *dev, int bw, uint32_t *applied_bw, int apply) { return 0; }
int _fc0012_set_gain(void *dev, int gain) { return fc0012_set_gain(dev, gain); }
int fc0012_set_gain_mode(void *dev, int manual) { return 0; }

int _fc0013_init(void *dev) { return fc0013_init(dev); }
int fc0013_exit(void *dev) { return 0; }
int fc0013_set_freq(void *dev, uint32_t freq) {
	return fc0013_set_params(dev, freq, 6000000);
}
int fc0013_set_bw(void *dev, int bw, uint32_t *applied_bw, int apply) { return 0; }
int _fc0013_set_gain(void *dev, int gain) { return fc0013_set_lna_gain(dev, gain); }

int fc2580_init(void *dev) { return fc2580_Initialize(dev); }
int fc2580_exit(void *dev) { return 0; }
int _fc2580_set_freq(void *dev, uint32_t freq) {
	return fc2580_SetRfFreqHz(dev, freq);
}
int fc2580_set_bw(void *dev, int bw, uint32_t *applied_bw, int apply) {
	if(!apply)
		return 0;
	return fc2580_SetBandwidthMode(dev, 1);
}
int fc2580_set_gain(void *dev, int gain) { return 0; }
int fc2580_set_gain_mode(void *dev, int manual) { return 0; }

int r820t_init(void *dev) {
	rtlsdr_dev_t* devt = (rtlsdr_dev_t*)dev;
	devt->r82xx_p.rtl_dev = dev;

	if (devt->tuner_type == RTLSDR_TUNER_R828D) {
		devt->r82xx_c.i2c_addr = R828D_I2C_ADDR;
		devt->r82xx_c.rafael_chip = CHIP_R828D;
	} else {
		devt->r82xx_c.i2c_addr = R820T_I2C_ADDR;
		devt->r82xx_c.rafael_chip = CHIP_R820T;
	}

	rtlsdr_get_xtal_freq(devt, NULL, &devt->r82xx_c.xtal);

	devt->r82xx_c.max_i2c_msg_len = 8;
	devt->r82xx_c.use_predetect = 0;
	devt->r82xx_p.cfg = &devt->r82xx_c;

	return r82xx_init(&devt->r82xx_p);
}
int r820t_exit(void *dev) {
	rtlsdr_dev_t* devt = (rtlsdr_dev_t*)dev;
	return r82xx_standby(&devt->r82xx_p);
}

int r820t_set_freq(void *dev, uint32_t freq) {
	rtlsdr_dev_t* devt = (rtlsdr_dev_t*)dev;
	return r82xx_set_freq(&devt->r82xx_p, freq);
}

int r820t_set_bw(void *dev, int bw, uint32_t *applied_bw, int apply) {
	int r;
	rtlsdr_dev_t* devt = (rtlsdr_dev_t*)dev;

	r = r82xx_set_bandwidth(&devt->r82xx_p, bw, devt->rate, applied_bw, apply);
	if(!apply)
			return 0;
	if(r < 0)
			return r;

	r = rtlsdr_set_if_freq(devt, r);
	if (r)
		return r;
	return rtlsdr_set_center_freq(devt, devt->freq);
}

int r820t_set_gain(void *dev, int gain) {
	rtlsdr_dev_t* devt = (rtlsdr_dev_t*)dev;
	return r82xx_set_gain(&devt->r82xx_p, 1, gain, 0, 0, 0, 0);
}

int r820t_set_gain_ext(void *dev, int lna_gain, int mixer_gain, int vga_gain) {
	rtlsdr_dev_t* devt = (rtlsdr_dev_t*)dev;
	return r82xx_set_gain(&devt->r82xx_p, 0, 0, 1, lna_gain, mixer_gain, vga_gain);
}

int r820t_set_gain_mode(void *dev, int manual) {
	rtlsdr_dev_t* devt = (rtlsdr_dev_t*)dev;
	return r82xx_set_gain(&devt->r82xx_p, manual, 0, 0, 0, 0, 0);
}

/* definition order must match enum rtlsdr_tuner */
static rtlsdr_tuner_iface_t tuners[] = {
	{
		NULL, NULL, NULL, NULL, NULL, NULL, NULL /* dummy for unknown tuners */
	},
	{
		e4000_init, e4000_exit,
		e4000_set_freq, e4000_set_bw, e4000_set_gain, e4000_set_if_gain,
		e4000_set_gain_mode
	},
	{
		_fc0012_init, fc0012_exit,
		fc0012_set_freq, fc0012_set_bw, _fc0012_set_gain, NULL,
		fc0012_set_gain_mode
	},
	{
		_fc0013_init, fc0013_exit,
		fc0013_set_freq, fc0013_set_bw, _fc0013_set_gain, NULL,
		fc0013_set_gain_mode
	},
	{
		fc2580_init, fc2580_exit,
		_fc2580_set_freq, fc2580_set_bw, fc2580_set_gain, NULL,
		fc2580_set_gain_mode
	},
	{
		r820t_init, r820t_exit,
		r820t_set_freq, r820t_set_bw, r820t_set_gain, NULL,
		r820t_set_gain_mode
	},
	{
		r820t_init, r820t_exit,
		r820t_set_freq, r820t_set_bw, r820t_set_gain, NULL,
		r820t_set_gain_mode
	},
};

typedef struct rtlsdr_dongle {
	uint16_t vid;
	uint16_t pid;
	const char *name;
} rtlsdr_dongle_t;

/*
 * Please add your device here and send a patch to osmocom-sdr@lists.osmocom.org
 */
static rtlsdr_dongle_t known_devices[] = {
	{ 0x0bda, 0x2832, "Generic RTL2832U" },
	{ 0x0bda, 0x2838, "Generic RTL2832U OEM" },
	{ 0x0413, 0x6680, "DigitalNow Quad DVB-T PCI-E card" },
	{ 0x0413, 0x6f0f, "Leadtek WinFast DTV Dongle mini D" },
	{ 0x0458, 0x707f, "Genius TVGo DVB-T03 USB dongle (Ver. B)" },
	{ 0x0ccd, 0x00a9, "Terratec Cinergy T Stick Black (rev 1)" },
	{ 0x0ccd, 0x00b3, "Terratec NOXON DAB/DAB+ USB dongle (rev 1)" },
	{ 0x0ccd, 0x00b4, "Terratec Deutschlandradio DAB Stick" },
	{ 0x0ccd, 0x00b5, "Terratec NOXON DAB Stick - Radio Energy" },
	{ 0x0ccd, 0x00b7, "Terratec Media Broadcast DAB Stick" },
	{ 0x0ccd, 0x00b8, "Terratec BR DAB Stick" },
	{ 0x0ccd, 0x00b9, "Terratec WDR DAB Stick" },
	{ 0x0ccd, 0x00c0, "Terratec MuellerVerlag DAB Stick" },
	{ 0x0ccd, 0x00c6, "Terratec Fraunhofer DAB Stick" },
	{ 0x0ccd, 0x00d3, "Terratec Cinergy T Stick RC (Rev.3)" },
	{ 0x0ccd, 0x00d7, "Terratec T Stick PLUS" },
	{ 0x0ccd, 0x00e0, "Terratec NOXON DAB/DAB+ USB dongle (rev 2)" },
	{ 0x1554, 0x5020, "PixelView PV-DT235U(RN)" },
	{ 0x15f4, 0x0131, "Astrometa DVB-T/DVB-T2" },
	{ 0x185b, 0x0620, "Compro Videomate U620F"},
	{ 0x185b, 0x0650, "Compro Videomate U650F"},
	{ 0x185b, 0x0680, "Compro Videomate U680F"},
	{ 0x1b80, 0xd393, "GIGABYTE GT-U7300" },
	{ 0x1b80, 0xd394, "DIKOM USB-DVBT HD" },
	{ 0x1b80, 0xd395, "Peak 102569AGPK" },
	{ 0x1b80, 0xd397, "KWorld KW-UB450-T USB DVB-T Pico TV" },
	{ 0x1b80, 0xd398, "Zaapa ZT-MINDVBZP" },
	{ 0x1b80, 0xd39d, "SVEON STV20 DVB-T USB & FM" },
	{ 0x1b80, 0xd3a4, "Twintech UT-40" },
	{ 0x1b80, 0xd3a8, "ASUS U3100MINI_PLUS_V2" },
	{ 0x1b80, 0xd3af, "SVEON STV27 DVB-T USB & FM" },
	{ 0x1b80, 0xd3b0, "SVEON STV21 DVB-T USB & FM" },
	{ 0x1d19, 0x1101, "Dexatek DK DVB-T Dongle (Logilink VG0002A)" },
	{ 0x1d19, 0x1102, "Dexatek DK DVB-T Dongle (MSI DigiVox mini II V3.0)" },
	{ 0x1d19, 0x1103, "Dexatek Technology Ltd. DK 5217 DVB-T Dongle" },
	{ 0x1d19, 0x1104, "MSI DigiVox Micro HD" },
	{ 0x1f4d, 0xa803, "Sweex DVB-T USB" },
	{ 0x1f4d, 0xb803, "GTek T803" },
	{ 0x1f4d, 0xc803, "Lifeview LV5TDeluxe" },
	{ 0x1f4d, 0xd286, "MyGica TD312" },
	{ 0x1f4d, 0xd803, "PROlectrix DV107669" },
};

#define DEFAULT_BUF_NUMBER	15
#define DEFAULT_BUF_LENGTH	(16 * 32 * 512)

#define DEF_RTL_XTAL_FREQ	28800000
#define MIN_RTL_XTAL_FREQ	(DEF_RTL_XTAL_FREQ - 1000)
#define MAX_RTL_XTAL_FREQ	(DEF_RTL_XTAL_FREQ + 1000)

#define CTRL_IN			(LIBUSB_REQUEST_TYPE_VENDOR | LIBUSB_ENDPOINT_IN)
#define CTRL_OUT		(LIBUSB_REQUEST_TYPE_VENDOR | LIBUSB_ENDPOINT_OUT)
#define CTRL_TIMEOUT	300
#define BULK_TIMEOUT	0

#define EEPROM_ADDR	0xa0

enum usb_reg {
	USB_SYSCTL			= 0x2000,
	USB_CTRL			= 0x2010,
	USB_STAT			= 0x2014,
	USB_EPA_CFG			= 0x2144,
	USB_EPA_CTL			= 0x2148,
	USB_EPA_MAXPKT		= 0x2158,
	USB_EPA_MAXPKT_2	= 0x215a,
	USB_EPA_FIFO_CFG	= 0x2160,
};

enum sys_reg {
	DEMOD_CTL		= 0x3000,
	GPO				= 0x3001,
	GPI				= 0x3002,
	GPOE			= 0x3003,
	GPD				= 0x3004,
	SYSINTE			= 0x3005,
	SYSINTS			= 0x3006,
	GP_CFG0			= 0x3007,
	GP_CFG1			= 0x3008,
	SYSINTE_1		= 0x3009,
	SYSINTS_1		= 0x300a,
	DEMOD_CTL_1		= 0x300b,
	IR_SUSPEND		= 0x300c,
};

enum blocks {
	DEMODB			= 0,
	USBB			= 1,
	SYSB			= 2,
	TUNB			= 3,
	ROMB			= 4,
	IRB				= 5,
	IICB			= 6,
};

int rtlsdr_read_array(rtlsdr_dev_t *dev, uint8_t block, uint16_t addr, uint8_t *array, uint8_t len)
{
	int r;
	uint16_t index = (block << 8);

	r = libusb_control_transfer(dev->devh, CTRL_IN, 0, addr, index, array, len, CTRL_TIMEOUT);
#if 0
	if (r < 0)
		fprintf(stderr, "%s failed with %d\n", __FUNCTION__, r);
#endif
	return r;
}

int rtlsdr_write_array(rtlsdr_dev_t *dev, uint8_t block, uint16_t addr, uint8_t *array, uint8_t len)
{
	int r;
	uint16_t index = (block << 8) | 0x10;

	r = libusb_control_transfer(dev->devh, CTRL_OUT, 0, addr, index, array, len, CTRL_TIMEOUT);
#if 0
	if (r < 0)
		fprintf(stderr, "%s failed with %d\n", __FUNCTION__, r);
#endif
	return r;
}

int rtlsdr_i2c_write_reg(rtlsdr_dev_t *dev, uint8_t i2c_addr, uint8_t reg, uint8_t val)
{
	uint16_t addr = i2c_addr;
	uint8_t data[2];

	data[0] = reg;
	data[1] = val;
	return rtlsdr_write_array(dev, IICB, addr, (uint8_t *)&data, 2);
}

uint8_t rtlsdr_i2c_read_reg(rtlsdr_dev_t *dev, uint8_t i2c_addr, uint8_t reg)
{
	uint16_t addr = i2c_addr;
	uint8_t data = 0;

	rtlsdr_write_array(dev, IICB, addr, &reg, 1);
	rtlsdr_read_array(dev, IICB, addr, &data, 1);

	return data;
}

int rtlsdr_i2c_write(rtlsdr_dev_t *dev, uint8_t i2c_addr, uint8_t *buffer, int len)
{
	uint16_t addr = i2c_addr;

	if (!dev)
		return -1;

	return rtlsdr_write_array(dev, IICB, addr, buffer, len);
}

int rtlsdr_i2c_read(rtlsdr_dev_t *dev, uint8_t i2c_addr, uint8_t *buffer, int len)
{
	uint16_t addr = i2c_addr;

	if (!dev)
		return -1;

	return rtlsdr_read_array(dev, IICB, addr, buffer, len);
}

uint16_t rtlsdr_read_reg(rtlsdr_dev_t *dev, uint8_t block, uint16_t addr, uint8_t len)
{
	int r;
	unsigned char data[2];
	uint16_t index = (block << 8);
	uint16_t reg;

	r = libusb_control_transfer(dev->devh, CTRL_IN, 0, addr, index, data, len, CTRL_TIMEOUT);

	if (r < 0)
		fprintf(stderr, "%s failed with %d\n", __FUNCTION__, r);

	reg = (data[1] << 8) | data[0];

	return reg;
}

int rtlsdr_write_reg(rtlsdr_dev_t *dev, uint8_t block, uint16_t addr, uint16_t val, uint8_t len)
{
	int r;
	unsigned char data[2];

	uint16_t index = (block << 8) | 0x10;

	if (len == 1)
		data[0] = val & 0xff;
	else
		data[0] = val >> 8;

	data[1] = val & 0xff;

	r = libusb_control_transfer(dev->devh, CTRL_OUT, 0, addr, index, data, len, CTRL_TIMEOUT);

	if (r < 0)
		fprintf(stderr, "%s failed with %d\n", __FUNCTION__, r);

	return r;
}

uint16_t rtlsdr_demod_read_reg(rtlsdr_dev_t *dev, uint8_t page, uint16_t addr, uint8_t len)
{
	int r;
	unsigned char data[2];

	uint16_t index = page;
	uint16_t reg;
	addr = (addr << 8) | 0x20;

	r = libusb_control_transfer(dev->devh, CTRL_IN, 0, addr, index, data, len, CTRL_TIMEOUT);

	if (r < 0)
		fprintf(stderr, "%s failed with %d\n", __FUNCTION__, r);

	reg = (data[1] << 8) | data[0];

	return reg;
}

int rtlsdr_demod_write_reg(rtlsdr_dev_t *dev, uint8_t page, uint16_t addr, uint16_t val, uint8_t len)
{
	int r;
	unsigned char data[2];
	uint16_t index = 0x10 | page;
	addr = (addr << 8) | 0x20;

	if (len == 1)
		data[0] = val & 0xff;
	else
		data[0] = val >> 8;

	data[1] = val & 0xff;

	r = libusb_control_transfer(dev->devh, CTRL_OUT, 0, addr, index, data, len, CTRL_TIMEOUT);

	if (r < 0)
		fprintf(stderr, "%s failed with %d\n", __FUNCTION__, r);

	rtlsdr_demod_read_reg(dev, 0x0a, 0x01, 1);

	return (r == len) ? 0 : -1;
}

void rtlsdr_set_gpio_bit(rtlsdr_dev_t *dev, uint8_t gpio, int val)
{
	uint16_t r;

	gpio = 1 << gpio;
	r = rtlsdr_read_reg(dev, SYSB, GPO, 1);
	r = val ? (r | gpio) : (r & ~gpio);
	rtlsdr_write_reg(dev, SYSB, GPO, r, 1);
}

void rtlsdr_set_gpio_output(rtlsdr_dev_t *dev, uint8_t gpio)
{
	int r;
	gpio = 1 << gpio;

	r = rtlsdr_read_reg(dev, SYSB, GPD, 1);
	rtlsdr_write_reg(dev, SYSB, GPO, r & ~gpio, 1);
	r = rtlsdr_read_reg(dev, SYSB, GPOE, 1);
	rtlsdr_write_reg(dev, SYSB, GPOE, r | gpio, 1);
}

void rtlsdr_set_i2c_repeater(rtlsdr_dev_t *dev, int on)
{
	rtlsdr_demod_write_reg(dev, 1, 0x01, on ? 0x18 : 0x10, 1);
}

int rtlsdr_set_fir(rtlsdr_dev_t *dev)
{
	uint8_t fir[20];

	int i;
	/* format: int8_t[8] */
	for (i = 0; i < 8; ++i) {
		const int val = dev->fir[i];
		if (val < -128 || val > 127) {
			return -1;
		}
		fir[i] = val;
	}
	/* format: int12_t[8] */
	for (i = 0; i < 8; i += 2) {
		const int val0 = dev->fir[8+i];
		const int val1 = dev->fir[8+i+1];
		if (val0 < -2048 || val0 > 2047 || val1 < -2048 || val1 > 2047) {
			return -1;
		}
		fir[8+i*3/2] = val0 >> 4;
		fir[8+i*3/2+1] = (val0 << 4) | ((val1 >> 8) & 0x0f);
		fir[8+i*3/2+2] = val1;
	}

	for (i = 0; i < (int)sizeof(fir); i++) {
		if (rtlsdr_demod_write_reg(dev, 1, 0x1c + i, fir[i], 1))
				return -1;
	}

	return 0;
}

void rtlsdr_init_baseband(rtlsdr_dev_t *dev)
{
	unsigned int i;

	/* initialize USB */
	rtlsdr_write_reg(dev, USBB, USB_SYSCTL, 0x09, 1);
	rtlsdr_write_reg(dev, USBB, USB_EPA_MAXPKT, 0x0002, 2);
	rtlsdr_write_reg(dev, USBB, USB_EPA_CTL, 0x1002, 2);

	/* poweron demod */
	rtlsdr_write_reg(dev, SYSB, DEMOD_CTL_1, 0x22, 1);
	rtlsdr_write_reg(dev, SYSB, DEMOD_CTL, 0xe8, 1);

	/* reset demod (bit 3, soft_rst) */
	rtlsdr_demod_write_reg(dev, 1, 0x01, 0x14, 1);
	rtlsdr_demod_write_reg(dev, 1, 0x01, 0x10, 1);

	/* disable spectrum inversion and adjacent channel rejection */
	rtlsdr_demod_write_reg(dev, 1, 0x15, 0x00, 1);
	rtlsdr_demod_write_reg(dev, 1, 0x16, 0x0000, 2);

	/* clear both DDC shift and IF frequency registers	*/
	for (i = 0; i < 6; i++)
		rtlsdr_demod_write_reg(dev, 1, 0x16 + i, 0x00, 1);

	rtlsdr_set_fir(dev);

	/* enable SDR mode, disable DAGC (bit 5) */
	rtlsdr_demod_write_reg(dev, 0, 0x19, 0x05, 1);

	/* init FSM state-holding register */
	rtlsdr_demod_write_reg(dev, 1, 0x93, 0xf0, 1);
	rtlsdr_demod_write_reg(dev, 1, 0x94, 0x0f, 1);

	/* disable AGC (en_dagc, bit 0) (this seems to have no effect) */
	rtlsdr_demod_write_reg(dev, 1, 0x11, 0x00, 1);

	/* disable RF and IF AGC loop */
	rtlsdr_demod_write_reg(dev, 1, 0x04, 0x00, 1);

	/* disable PID filter (enable_PID = 0) */
	rtlsdr_demod_write_reg(dev, 0, 0x61, 0x60, 1);

	/* opt_adc_iq = 0, default ADC_I/ADC_Q datapath */
	rtlsdr_demod_write_reg(dev, 0, 0x06, 0x80, 1);

	/* Enable Zero-IF mode (en_bbin bit), DC cancellation (en_dc_est),
	 * IQ estimation/compensation (en_iq_comp, en_iq_est) */
	rtlsdr_demod_write_reg(dev, 1, 0xb1, 0x1b, 1);

	/* disable 4.096 MHz clock output on pin TP_CK0 */
	rtlsdr_demod_write_reg(dev, 0, 0x0d, 0x83, 1);
}

int rtlsdr_deinit_baseband(rtlsdr_dev_t *dev)
{
	int r = 0;

	if (!dev)
		return -1;

	if (dev->tuner && dev->tuner->exit) {
		rtlsdr_set_i2c_repeater(dev, 1);
		r = dev->tuner->exit(dev); /* deinitialize tuner */
		rtlsdr_set_i2c_repeater(dev, 0);
	}

	/* poweroff demodulator and ADCs */
	rtlsdr_write_reg(dev, SYSB, DEMOD_CTL, 0x20, 1);

	return r;
}

static int rtlsdr_set_if_freq(rtlsdr_dev_t *dev, uint32_t freq)
{
	uint32_t rtl_xtal;
	int32_t if_freq;
	uint8_t tmp;
	int r;

	if (!dev)
		return -1;

	/* read corrected clock value */
	if (rtlsdr_get_xtal_freq(dev, &rtl_xtal, NULL))
		return -2;

	if_freq = ((freq * TWO_POW(22)) / rtl_xtal) * (-1);

	tmp = (if_freq >> 16) & 0x3f;
	r = rtlsdr_demod_write_reg(dev, 1, 0x19, tmp, 1);
	tmp = (if_freq >> 8) & 0xff;
	r |= rtlsdr_demod_write_reg(dev, 1, 0x1a, tmp, 1);
	tmp = if_freq & 0xff;
	r |= rtlsdr_demod_write_reg(dev, 1, 0x1b, tmp, 1);

	return r;
}

int rtlsdr_set_sample_freq_correction(rtlsdr_dev_t *dev, int ppm)
{
	int r = 0;
	uint8_t tmp;
	int16_t offs = ppm * (-1) * TWO_POW(24) / 1000000;

	tmp = offs & 0xff;
	r |= rtlsdr_demod_write_reg(dev, 1, 0x3f, tmp, 1);
	tmp = (offs >> 8) & 0x3f;
	r |= rtlsdr_demod_write_reg(dev, 1, 0x3e, tmp, 1);

	return r;
}

int rtlsdr_set_xtal_freq(rtlsdr_dev_t *dev, uint32_t rtl_freq, uint32_t tuner_freq)
{
	int r = 0;

	if (rtlsdr_rpc_is_enabled())
	{
	  return rtlsdr_rpc_set_xtal_freq(dev, rtl_freq, tuner_freq);
	}

	if (!dev)
		return -1;

	if (rtl_freq > 0 &&
		(rtl_freq < MIN_RTL_XTAL_FREQ || rtl_freq > MAX_RTL_XTAL_FREQ))
		return -2;

	if (rtl_freq > 0 && dev->rtl_xtal != rtl_freq) {
		dev->rtl_xtal = rtl_freq;

		/* update xtal-dependent settings */
		if (dev->rate)
			r = rtlsdr_set_sample_rate(dev, dev->rate);
	}

	if (dev->tun_xtal != tuner_freq) {
		if (0 == tuner_freq)
			dev->tun_xtal = dev->rtl_xtal;
		else
			dev->tun_xtal = tuner_freq;

		/* read corrected clock value into e4k and r82xx structure */
		if (rtlsdr_get_xtal_freq(dev, NULL, &dev->e4k_s.vco.fosc) ||
			rtlsdr_get_xtal_freq(dev, NULL, &dev->r82xx_c.xtal))
			return -3;

		/* update xtal-dependent settings */
		if (dev->freq)
			r = rtlsdr_set_center_freq(dev, dev->freq);
	}

	return r;
}

int rtlsdr_get_xtal_freq(rtlsdr_dev_t *dev, uint32_t *rtl_freq, uint32_t *tuner_freq)
{
	if (rtlsdr_rpc_is_enabled())
	{
	  return rtlsdr_rpc_get_xtal_freq(dev, rtl_freq, tuner_freq);
	}

	if (!dev)
		return -1;

	#define APPLY_PPM_CORR(val,ppm) (((val) * (1.0 + (ppm) / 1e6)))

	if (rtl_freq)
		*rtl_freq = (uint32_t) APPLY_PPM_CORR(dev->rtl_xtal, dev->corr);

	if (tuner_freq)
		*tuner_freq = (uint32_t) APPLY_PPM_CORR(dev->tun_xtal, dev->corr);

	return 0;
}

int rtlsdr_get_usb_strings(rtlsdr_dev_t *dev, char *manufact, char *product,
							char *serial)
{
	struct libusb_device_descriptor dd;
	libusb_device *device = NULL;
	const int buf_max = 256;
	int r = 0;

	if (rtlsdr_rpc_is_enabled())
	{
	  return rtlsdr_rpc_get_usb_strings(dev, manufact, product, serial);
	}

	if (!dev || !dev->devh)
		return -1;

	device = libusb_get_device(dev->devh);

	r = libusb_get_device_descriptor(device, &dd);
	if (r < 0)
		return -1;

	if (manufact) {
		memset(manufact, 0, buf_max);
		libusb_get_string_descriptor_ascii(dev->devh, dd.iManufacturer,
							 (unsigned char *)manufact,
							 buf_max);
	}

	if (product) {
		memset(product, 0, buf_max);
		libusb_get_string_descriptor_ascii(dev->devh, dd.iProduct,
							 (unsigned char *)product,
							 buf_max);
	}

	if (serial) {
		memset(serial, 0, buf_max);
		libusb_get_string_descriptor_ascii(dev->devh, dd.iSerialNumber,
							 (unsigned char *)serial,
							 buf_max);
	}

	return 0;
}

int rtlsdr_write_eeprom(rtlsdr_dev_t *dev, uint8_t *data, uint8_t offset, uint16_t len)
{
	int r = 0;
	int i;
	uint8_t cmd[2];

	if (rtlsdr_rpc_is_enabled())
	{
	  return rtlsdr_rpc_write_eeprom(dev, data, offset, len);
	}

	if (!dev)
		return -1;

	if ((len + offset) > 256)
		return -2;

	for (i = 0; i < len; i++) {
		cmd[0] = i + offset;
		r = rtlsdr_write_array(dev, IICB, EEPROM_ADDR, cmd, 1);
		r = rtlsdr_read_array(dev, IICB, EEPROM_ADDR, &cmd[1], 1);

		/* only write the byte if it differs */
		if (cmd[1] == data[i])
			continue;

		cmd[1] = data[i];
		r = rtlsdr_write_array(dev, IICB, EEPROM_ADDR, cmd, 2);
		if (r != sizeof(cmd))
			return -3;

		/* for some EEPROMs (e.g. ATC 240LC02) we need a delay
		 * between write operations, otherwise they will fail */
#ifdef _WIN32
		Sleep(5);
#else
		usleep(5000);
#endif
	}

	return 0;
}

int rtlsdr_read_eeprom(rtlsdr_dev_t *dev, uint8_t *data, uint8_t offset, uint16_t len)
{
	int r = 0;
	int i;

	if (rtlsdr_rpc_is_enabled())
	{
	  return rtlsdr_rpc_read_eeprom(dev, data, offset, len);
	}

	if (!dev)
		return -1;

	if ((len + offset) > 256)
		return -2;

	r = rtlsdr_write_array(dev, IICB, EEPROM_ADDR, &offset, 1);
	if (r < 0)
		return -3;

	for (i = 0; i < len; i++) {
		r = rtlsdr_read_array(dev, IICB, EEPROM_ADDR, data + i, 1);

		if (r < 0)
			return -3;
	}

	return r;
}

int rtlsdr_set_center_freq(rtlsdr_dev_t *dev, uint32_t freq)
{
	int r = -1;

	if (rtlsdr_rpc_is_enabled())
	{
	  return rtlsdr_rpc_set_center_freq(dev, freq);
	}

	if (!dev || !dev->tuner)
		return -1;

	if (dev->direct_sampling) {
		r = rtlsdr_set_if_freq(dev, freq);
	} else if (dev->tuner && dev->tuner->set_freq) {
		rtlsdr_set_i2c_repeater(dev, 1);
		r = dev->tuner->set_freq(dev, freq - dev->offs_freq);
		rtlsdr_set_i2c_repeater(dev, 0);
	}

	if (!r)
		dev->freq = freq;
	else
		dev->freq = 0;

	return r;
}

uint32_t rtlsdr_get_center_freq(rtlsdr_dev_t *dev)
{
	if (rtlsdr_rpc_is_enabled())
	{
	  return rtlsdr_rpc_get_center_freq(dev);
	}

	if (!dev)
		return 0;

	return dev->freq;
}

int rtlsdr_set_freq_correction(rtlsdr_dev_t *dev, int ppm)
{
	int r = 0;

	if (rtlsdr_rpc_is_enabled())
	{
	  return rtlsdr_rpc_set_freq_correction(dev, ppm);
	}

	if (!dev)
		return -1;

	if (dev->corr == ppm)
		return -2;

	dev->corr = ppm;

	r |= rtlsdr_set_sample_freq_correction(dev, ppm);

	/* read corrected clock value into e4k and r82xx structure */
	if (rtlsdr_get_xtal_freq(dev, NULL, &dev->e4k_s.vco.fosc) ||
			rtlsdr_get_xtal_freq(dev, NULL, &dev->r82xx_c.xtal))
		return -3;

	if (dev->freq) /* retune to apply new correction value */
		r |= rtlsdr_set_center_freq(dev, dev->freq);

	return r;
}

int rtlsdr_get_freq_correction(rtlsdr_dev_t *dev)
{
	if (rtlsdr_rpc_is_enabled())
	{
	  return rtlsdr_rpc_get_freq_correction(dev);
	}

	if (!dev)
		return 0;

	return dev->corr;
}

enum rtlsdr_tuner rtlsdr_get_tuner_type(rtlsdr_dev_t *dev)
{
	if (rtlsdr_rpc_is_enabled())
	{
	  return (enum rtlsdr_tuner)rtlsdr_rpc_get_tuner_type(dev);
	}

	if (!dev)
		return RTLSDR_TUNER_UNKNOWN;

	return dev->tuner_type;
}

int rtlsdr_get_tuner_gains(rtlsdr_dev_t *dev, int *gains)
{
	/* all gain values are expressed in tenths of a dB */
	const int e4k_gains[] = { -10, 15, 40, 65, 90, 115, 140, 165, 190, 215,
					240, 290, 340, 420 };
	const int fc0012_gains[] = { -99, -40, 71, 179, 192 };
	const int fc0013_gains[] = { -99, -73, -65, -63, -60, -58, -54, 58, 61,
							 	  63, 65, 67, 68, 70, 71, 179, 181, 182,
							 	  184, 186, 188, 191, 197 };
	const int fc2580_gains[] = { 0 /* no gain values */ };
	const int r82xx_gains[] = { 0, 9, 14, 27, 37, 77, 87, 125, 144, 157,
								166, 197, 207, 229, 254, 280, 297, 328,
						 		338, 364, 372, 386, 402, 421, 434, 439,
						 		445, 480, 496 };
	const int unknown_gains[] = { 0 /* no gain values */ };

	const int *ptr = NULL;
	int len = 0;

	if (rtlsdr_rpc_is_enabled())
	{
	  return rtlsdr_rpc_get_tuner_gains(dev, gains);
	}

	if (!dev)
		return -1;

	switch (dev->tuner_type) {
	case RTLSDR_TUNER_E4000:
		ptr = e4k_gains; len = sizeof(e4k_gains);
		break;
	case RTLSDR_TUNER_FC0012:
		ptr = fc0012_gains; len = sizeof(fc0012_gains);
		break;
	case RTLSDR_TUNER_FC0013:
		ptr = fc0013_gains; len = sizeof(fc0013_gains);
		break;
	case RTLSDR_TUNER_FC2580:
		ptr = fc2580_gains; len = sizeof(fc2580_gains);
		break;
	case RTLSDR_TUNER_R820T:
	case RTLSDR_TUNER_R828D:
		ptr = r82xx_gains; len = sizeof(r82xx_gains);
		break;
	default:
		ptr = unknown_gains; len = sizeof(unknown_gains);
		break;
	}

	if (!gains) { /* no buffer provided, just return the count */
		return len / sizeof(int);
	} else {
		if (len)
			memcpy(gains, ptr, len);

		return len / sizeof(int);
	}
}

int rtlsdr_set_and_get_tuner_bandwidth(rtlsdr_dev_t *dev, uint32_t bw, uint32_t *applied_bw, int apply_bw )
{
	int r = 0;

		*applied_bw = 0;		/* unknown */

	if (!dev || !dev->tuner)
		return -1;

	if(!apply_bw)
	{
		if (dev->tuner->set_bw) {
			r = dev->tuner->set_bw(dev, bw > 0 ? bw : dev->rate, applied_bw, apply_bw);
		}
		return r;
	}

	if (dev->tuner->set_bw) {
		rtlsdr_set_i2c_repeater(dev, 1);
		r = dev->tuner->set_bw(dev, bw > 0 ? bw : dev->rate, applied_bw, apply_bw);
		rtlsdr_set_i2c_repeater(dev, 0);
		if (r)
			return r;
		dev->bw = bw;
	}
	return r;
}

int rtlsdr_set_tuner_bandwidth(rtlsdr_dev_t *dev, uint32_t bw )
{
	uint32_t applied_bw = 0;
	return rtlsdr_set_and_get_tuner_bandwidth(dev, bw, &applied_bw, 1 /* =apply_bw */ );
}



int rtlsdr_set_tuner_gain(rtlsdr_dev_t *dev, int gain)
{
	int r = 0;

	if (rtlsdr_rpc_is_enabled())
	{
	  return rtlsdr_rpc_set_tuner_gain(dev, gain);
	}

	if (!dev || !dev->tuner)
		return -1;

	if (dev->tuner->set_gain) {
		rtlsdr_set_i2c_repeater(dev, 1);
		r = dev->tuner->set_gain((void *)dev, gain);
		rtlsdr_set_i2c_repeater(dev, 0);
	}

	if (!r)
		dev->gain = gain;
	else
		dev->gain = 0;

	return r;
}

int rtlsdr_set_tuner_gain_ext(rtlsdr_dev_t *dev, int lna_gain, int mixer_gain, int vga_gain)
{
	int r = 0;

	if (!dev || !dev->tuner)
		return -1;

	if (dev->tuner->set_gain) {
		rtlsdr_set_i2c_repeater(dev, 1);
		r = r820t_set_gain_ext((void *)dev, lna_gain, mixer_gain, vga_gain);
		rtlsdr_set_i2c_repeater(dev, 0);
	}

	if (!r)
		dev->gain = lna_gain + mixer_gain + vga_gain;
	else
		dev->gain = 0;

	return r;
}

int rtlsdr_get_tuner_gain(rtlsdr_dev_t *dev)
{
	if (rtlsdr_rpc_is_enabled())
	{
	  return rtlsdr_rpc_get_tuner_gain(dev);
	}

	if (!dev)
		return 0;

	return dev->gain;
}

int rtlsdr_set_tuner_if_gain(rtlsdr_dev_t *dev, int stage, int gain)
{
	int r = 0;

	if (rtlsdr_rpc_is_enabled())
	{
	  return rtlsdr_rpc_set_tuner_if_gain(dev, stage, gain);
	}

	if (!dev || !dev->tuner)
		return -1;

	if (dev->tuner->set_if_gain) {
		rtlsdr_set_i2c_repeater(dev, 1);
		r = dev->tuner->set_if_gain(dev, stage, gain);
		rtlsdr_set_i2c_repeater(dev, 0);
	}

	return r;
}

int rtlsdr_set_tuner_gain_mode(rtlsdr_dev_t *dev, int mode)
{
	int r = 0;

	if (rtlsdr_rpc_is_enabled())
	{
	  return rtlsdr_rpc_set_tuner_gain_mode(dev, mode);
	}

	if (!dev || !dev->tuner)
		return -1;

	if (dev->tuner->set_gain_mode) {
		rtlsdr_set_i2c_repeater(dev, 1);
		r = dev->tuner->set_gain_mode((void *)dev, mode);
		rtlsdr_set_i2c_repeater(dev, 0);
	}

	return r;
}

int rtlsdr_set_sample_rate(rtlsdr_dev_t *dev, uint32_t samp_rate)
{
	int r = 0;
	uint16_t tmp;
	uint32_t rsamp_ratio, real_rsamp_ratio;
	double real_rate;

	if (rtlsdr_rpc_is_enabled())
	{
	  return rtlsdr_rpc_set_sample_rate(dev, samp_rate);
	}

	if (!dev)
		return -1;

	/* check if the rate is supported by the resampler */
	if ((samp_rate <= 225000) || (samp_rate > 3200000) ||
		 ((samp_rate > 300000) && (samp_rate <= 900000))) {
		fprintf(stderr, "Invalid sample rate: %u Hz\n", samp_rate);
		return -EINVAL;
	}

	rsamp_ratio = (dev->rtl_xtal * TWO_POW(22)) / samp_rate;
	rsamp_ratio &= 0x0ffffffc;

	real_rsamp_ratio = rsamp_ratio | ((rsamp_ratio & 0x08000000) << 1);
	real_rate = (dev->rtl_xtal * TWO_POW(22)) / real_rsamp_ratio;

	if ( ((double)samp_rate) != real_rate )
		fprintf(stderr, "Exact sample rate is: %f Hz\n", real_rate);

	dev->rate = (uint32_t)real_rate;

	if (dev->tuner && dev->tuner->set_bw) {
		uint32_t applied_bw = 0;
		rtlsdr_set_i2c_repeater(dev, 1);
		dev->tuner->set_bw(dev, dev->bw > 0 ? dev->bw : dev->rate, &applied_bw, 1);
		rtlsdr_set_i2c_repeater(dev, 0);
	}

	tmp = (rsamp_ratio >> 16);
	r |= rtlsdr_demod_write_reg(dev, 1, 0x9f, tmp, 2);
	tmp = rsamp_ratio & 0xffff;
	r |= rtlsdr_demod_write_reg(dev, 1, 0xa1, tmp, 2);

	r |= rtlsdr_set_sample_freq_correction(dev, dev->corr);

	/* reset demod (bit 3, soft_rst) */
	r |= rtlsdr_demod_write_reg(dev, 1, 0x01, 0x14, 1);
	r |= rtlsdr_demod_write_reg(dev, 1, 0x01, 0x10, 1);

	/* recalculate offset frequency if offset tuning is enabled */
	if (dev->offs_freq)
		rtlsdr_set_offset_tuning(dev, 1);

	return r;
}

uint32_t rtlsdr_get_sample_rate(rtlsdr_dev_t *dev)
{
	if (rtlsdr_rpc_is_enabled())
	{
	  return rtlsdr_rpc_get_sample_rate(dev);
	}

	if (!dev)
		return 0;

	return dev->rate;
}

int rtlsdr_set_testmode(rtlsdr_dev_t *dev, int on)
{
	if (rtlsdr_rpc_is_enabled())
	{
	  return rtlsdr_rpc_set_testmode(dev, on);
	}

	if (!dev)
		return -1;

	return rtlsdr_demod_write_reg(dev, 0, 0x19, on ? 0x03 : 0x05, 1);
}

int rtlsdr_set_agc_mode(rtlsdr_dev_t *dev, int on)
{
	if (rtlsdr_rpc_is_enabled())
	{
	  return rtlsdr_rpc_set_agc_mode(dev, on);
	}

	if (!dev)
		return -1;

	return rtlsdr_demod_write_reg(dev, 0, 0x19, on ? 0x25 : 0x05, 1);
}

int rtlsdr_set_direct_sampling(rtlsdr_dev_t *dev, int on)
{
	int r = 0;

	if (rtlsdr_rpc_is_enabled())
	{
	  return rtlsdr_rpc_set_direct_sampling(dev, on);
	}

	if (!dev)
		return -1;

	if (on) {
		if (dev->tuner && dev->tuner->exit) {
			rtlsdr_set_i2c_repeater(dev, 1);
			r = dev->tuner->exit(dev);
			rtlsdr_set_i2c_repeater(dev, 0);
		}

		/* disable Zero-IF mode */
		r |= rtlsdr_demod_write_reg(dev, 1, 0xb1, 0x1a, 1);

		/* disable spectrum inversion */
		r |= rtlsdr_demod_write_reg(dev, 1, 0x15, 0x00, 1);

		/* only enable In-phase ADC input */
		r |= rtlsdr_demod_write_reg(dev, 0, 0x08, 0x4d, 1);

		/* swap I and Q ADC, this allows to select between two inputs */
		r |= rtlsdr_demod_write_reg(dev, 0, 0x06, (on > 1) ? 0x90 : 0x80, 1);

		fprintf(stderr, "Enabled direct sampling mode, input %i\n", on);
		dev->direct_sampling = on;
	} else {
		if (dev->tuner && dev->tuner->init) {
			rtlsdr_set_i2c_repeater(dev, 1);
			r |= dev->tuner->init(dev);
			rtlsdr_set_i2c_repeater(dev, 0);
		}

		if ((dev->tuner_type == RTLSDR_TUNER_R820T) ||
				(dev->tuner_type == RTLSDR_TUNER_R828D)) {
			r |= rtlsdr_set_if_freq(dev, R82XX_IF_FREQ);

			/* enable spectrum inversion */
			r |= rtlsdr_demod_write_reg(dev, 1, 0x15, 0x01, 1);
		} else {
			r |= rtlsdr_set_if_freq(dev, 0);

			/* enable In-phase + Quadrature ADC input */
			r |= rtlsdr_demod_write_reg(dev, 0, 0x08, 0xcd, 1);

			/* Enable Zero-IF mode */
			r |= rtlsdr_demod_write_reg(dev, 1, 0xb1, 0x1b, 1);
		}

		/* opt_adc_iq = 0, default ADC_I/ADC_Q datapath */
		r |= rtlsdr_demod_write_reg(dev, 0, 0x06, 0x80, 1);

		fprintf(stderr, "Disabled direct sampling mode\n");
		dev->direct_sampling = 0;
	}

	r |= rtlsdr_set_center_freq(dev, dev->freq);

	return r;
}

int rtlsdr_get_direct_sampling(rtlsdr_dev_t *dev)
{
	if (rtlsdr_rpc_is_enabled())
	{
	  return rtlsdr_rpc_get_direct_sampling(dev);
	}
 
	if (!dev)
		return -1;

	return dev->direct_sampling;
}

int rtlsdr_set_offset_tuning(rtlsdr_dev_t *dev, int on)
{
	int r = 0;
	int bw;

	if (rtlsdr_rpc_is_enabled())
	{
	  return rtlsdr_rpc_set_offset_tuning(dev, on);
	}

	if (!dev)
		return -1;

	if ((dev->tuner_type == RTLSDR_TUNER_R820T) ||
			(dev->tuner_type == RTLSDR_TUNER_R828D))
		return -2;

	if (dev->direct_sampling)
		return -3;

	/* based on keenerds 1/f noise measurements */
	dev->offs_freq = on ? ((dev->rate / 2) * 170 / 100) : 0;
	r |= rtlsdr_set_if_freq(dev, dev->offs_freq);

	if (dev->tuner && dev->tuner->set_bw) {
				uint32_t applied_bw = 0;
		rtlsdr_set_i2c_repeater(dev, 1);
		if (on) {
			bw = 2 * dev->offs_freq;
		} else if (dev->bw > 0) {
			bw = dev->bw;
		} else {
			bw = dev->rate;
		}
				dev->tuner->set_bw(dev, bw, &applied_bw, 1);
		rtlsdr_set_i2c_repeater(dev, 0);
	}

	if (dev->freq > dev->offs_freq)
		r |= rtlsdr_set_center_freq(dev, dev->freq);

	return r;
}

int rtlsdr_get_offset_tuning(rtlsdr_dev_t *dev)
{
	if (rtlsdr_rpc_is_enabled())
	{
	  return rtlsdr_rpc_get_offset_tuning(dev);
	}

	if (!dev)
		return -1;

	return (dev->offs_freq) ? 1 : 0;
}

static rtlsdr_dongle_t *find_known_device(uint16_t vid, uint16_t pid)
{
	unsigned int i;
	rtlsdr_dongle_t *device = NULL;

	for (i = 0; i < sizeof(known_devices)/sizeof(rtlsdr_dongle_t); i++ ) {
		if (known_devices[i].vid == vid && known_devices[i].pid == pid) {
			device = &known_devices[i];
			break;
		}
	}

	return device;
}

uint32_t rtlsdr_get_device_count(void)
{
	int i,r;
	libusb_context *ctx;
	libusb_device **list;
	uint32_t device_count = 0;
	struct libusb_device_descriptor dd;
	ssize_t cnt;

<<<<<<< HEAD
	if (rtlsdr_rpc_is_enabled())
	{
	  return rtlsdr_rpc_get_device_count();
	}

	libusb_init(&ctx);
=======
	r = libusb_init(&ctx);
	if(r < 0)
		return 0;
>>>>>>> 13a070b7

	cnt = libusb_get_device_list(ctx, &list);

	for (i = 0; i < cnt; i++) {
		libusb_get_device_descriptor(list[i], &dd);

		if (find_known_device(dd.idVendor, dd.idProduct))
			device_count++;
	}

	libusb_free_device_list(list, 1);

	libusb_exit(ctx);

	return device_count;
}

const char *rtlsdr_get_device_name(uint32_t index)
{
	int i,r;
	libusb_context *ctx;
	libusb_device **list;
	struct libusb_device_descriptor dd;
	rtlsdr_dongle_t *device = NULL;
	uint32_t device_count = 0;
	ssize_t cnt;

<<<<<<< HEAD
	if (rtlsdr_rpc_is_enabled())
	{
	  return rtlsdr_rpc_get_device_name(index);
	}

	libusb_init(&ctx);
=======
	r = libusb_init(&ctx);
	if(r < 0)
		return "";
>>>>>>> 13a070b7

	cnt = libusb_get_device_list(ctx, &list);

	for (i = 0; i < cnt; i++) {
		libusb_get_device_descriptor(list[i], &dd);

		device = find_known_device(dd.idVendor, dd.idProduct);

		if (device) {
			device_count++;

			if (index == device_count - 1)
				break;
		}
	}

	libusb_free_device_list(list, 1);

	libusb_exit(ctx);

	if (device)
		return device->name;
	else
		return "";
}

int rtlsdr_get_device_usb_strings(uint32_t index, char *manufact,
					 char *product, char *serial)
{
	int r = -2;
	int i;
	libusb_context *ctx;
	libusb_device **list;
	struct libusb_device_descriptor dd;
	rtlsdr_dongle_t *device = NULL;
	rtlsdr_dev_t devt;
	uint32_t device_count = 0;
	ssize_t cnt;

<<<<<<< HEAD
	if (rtlsdr_rpc_is_enabled())
	{
	  return rtlsdr_rpc_get_device_usb_strings
	    (index, manufact, product, serial);
	}

	libusb_init(&ctx);
=======
	r = libusb_init(&ctx);
	if(r < 0)
		return r;
>>>>>>> 13a070b7

	cnt = libusb_get_device_list(ctx, &list);

	for (i = 0; i < cnt; i++) {
		libusb_get_device_descriptor(list[i], &dd);

		device = find_known_device(dd.idVendor, dd.idProduct);

		if (device) {
			device_count++;

			if (index == device_count - 1) {
				r = libusb_open(list[i], &devt.devh);
				if (!r) {
					r = rtlsdr_get_usb_strings(&devt,
									 manufact,
									 product,
									 serial);
					libusb_close(devt.devh);
				}
				break;
			}
		}
	}

	libusb_free_device_list(list, 1);

	libusb_exit(ctx);

	return r;
}

int rtlsdr_get_index_by_serial(const char *serial)
{
	int i, cnt, r;
	char str[256];

	if (rtlsdr_rpc_is_enabled())
	{
	  return rtlsdr_rpc_get_index_by_serial(serial);
	}

	if (!serial)
		return -1;

	cnt = rtlsdr_get_device_count();

	if (!cnt)
		return -2;

	for (i = 0; i < cnt; i++) {
		r = rtlsdr_get_device_usb_strings(i, NULL, NULL, str);
		if (!r && !strcmp(serial, str))
			return i;
	}

	return -3;
}

int rtlsdr_open(rtlsdr_dev_t **out_dev, uint32_t index)
{
	int r;
	int i;
	libusb_device **list;
	rtlsdr_dev_t *dev = NULL;
	libusb_device *device = NULL;
	uint32_t device_count = 0;
	struct libusb_device_descriptor dd;
	uint8_t reg;
	ssize_t cnt;

	if (rtlsdr_rpc_is_enabled())
	{
	  return rtlsdr_rpc_open((void**)out_dev, index);
	}

	dev = malloc(sizeof(rtlsdr_dev_t));
	if (NULL == dev)
		return -ENOMEM;

	memset(dev, 0, sizeof(rtlsdr_dev_t));
	memcpy(dev->fir, fir_default, sizeof(fir_default));

	r = libusb_init(&dev->ctx);
	if(r < 0){
		free(dev);
		return -1;
	}

	dev->dev_lost = 1;

	cnt = libusb_get_device_list(dev->ctx, &list);

	for (i = 0; i < cnt; i++) {
		device = list[i];

		libusb_get_device_descriptor(list[i], &dd);

		if (find_known_device(dd.idVendor, dd.idProduct)) {
			device_count++;
		}

		if (index == device_count - 1)
			break;

		device = NULL;
	}

	if (!device) {
		r = -1;
		goto err;
	}

	r = libusb_open(device, &dev->devh);
	if (r < 0) {
		libusb_free_device_list(list, 1);
		fprintf(stderr, "usb_open error %d\n", r);
		if(r == LIBUSB_ERROR_ACCESS)
			fprintf(stderr, "Please fix the device permissions, e.g. "
			"by installing the udev rules file rtl-sdr.rules\n");
		goto err;
	}

	libusb_free_device_list(list, 1);

	if (libusb_kernel_driver_active(dev->devh, 0) == 1) {
		dev->driver_active = 1;

#ifdef DETACH_KERNEL_DRIVER
		if (!libusb_detach_kernel_driver(dev->devh, 0)) {
			fprintf(stderr, "Detached kernel driver\n");
		} else {
			fprintf(stderr, "Detaching kernel driver failed!");
			goto err;
		}
#else
		fprintf(stderr, "\nKernel driver is active, or device is "
				"claimed by second instance of librtlsdr."
				"\nIn the first case, please either detach"
				" or blacklist the kernel module\n"
				"(dvb_usb_rtl28xxu), or enable automatic"
				" detaching at compile time.\n\n");
#endif
	}

	r = libusb_claim_interface(dev->devh, 0);
	if (r < 0) {
		fprintf(stderr, "usb_claim_interface error %d\n", r);
		goto err;
	}

	dev->rtl_xtal = DEF_RTL_XTAL_FREQ;

	/* perform a dummy write, if it fails, reset the device */
	if (rtlsdr_write_reg(dev, USBB, USB_SYSCTL, 0x09, 1) < 0) {
		fprintf(stderr, "Resetting device...\n");
		libusb_reset_device(dev->devh);
	}

	rtlsdr_init_baseband(dev);
	dev->dev_lost = 0;

	/* Probe tuners */
	rtlsdr_set_i2c_repeater(dev, 1);

	reg = rtlsdr_i2c_read_reg(dev, E4K_I2C_ADDR, E4K_CHECK_ADDR);
	if (reg == E4K_CHECK_VAL) {
		fprintf(stderr, "Found Elonics E4000 tuner\n");
		dev->tuner_type = RTLSDR_TUNER_E4000;
		goto found;
	}

	reg = rtlsdr_i2c_read_reg(dev, FC0013_I2C_ADDR, FC0013_CHECK_ADDR);
	if (reg == FC0013_CHECK_VAL) {
		fprintf(stderr, "Found Fitipower FC0013 tuner\n");
		dev->tuner_type = RTLSDR_TUNER_FC0013;
		goto found;
	}

	reg = rtlsdr_i2c_read_reg(dev, R820T_I2C_ADDR, R82XX_CHECK_ADDR);
	if (reg == R82XX_CHECK_VAL) {
		fprintf(stderr, "Found Rafael Micro R820T tuner\n");
		dev->tuner_type = RTLSDR_TUNER_R820T;
		goto found;
	}

	reg = rtlsdr_i2c_read_reg(dev, R828D_I2C_ADDR, R82XX_CHECK_ADDR);
	if (reg == R82XX_CHECK_VAL) {
		fprintf(stderr, "Found Rafael Micro R828D tuner\n");
		dev->tuner_type = RTLSDR_TUNER_R828D;
		goto found;
	}

	/* initialise GPIOs */
	rtlsdr_set_gpio_output(dev, 5);

	/* reset tuner before probing */
	rtlsdr_set_gpio_bit(dev, 5, 1);
	rtlsdr_set_gpio_bit(dev, 5, 0);

	reg = rtlsdr_i2c_read_reg(dev, FC2580_I2C_ADDR, FC2580_CHECK_ADDR);
	if ((reg & 0x7f) == FC2580_CHECK_VAL) {
		fprintf(stderr, "Found FCI 2580 tuner\n");
		dev->tuner_type = RTLSDR_TUNER_FC2580;
		goto found;
	}

	reg = rtlsdr_i2c_read_reg(dev, FC0012_I2C_ADDR, FC0012_CHECK_ADDR);
	if (reg == FC0012_CHECK_VAL) {
		fprintf(stderr, "Found Fitipower FC0012 tuner\n");
		rtlsdr_set_gpio_output(dev, 6);
		dev->tuner_type = RTLSDR_TUNER_FC0012;
		goto found;
	}

found:
	/* use the rtl clock value by default */
	dev->tun_xtal = dev->rtl_xtal;
	dev->tuner = &tuners[dev->tuner_type];

	switch (dev->tuner_type) {
	case RTLSDR_TUNER_R828D:
		dev->tun_xtal = R828D_XTAL_FREQ;
	case RTLSDR_TUNER_R820T:
		/* disable Zero-IF mode */
		rtlsdr_demod_write_reg(dev, 1, 0xb1, 0x1a, 1);

		/* only enable In-phase ADC input */
		rtlsdr_demod_write_reg(dev, 0, 0x08, 0x4d, 1);

		/* the R82XX use 3.57 MHz IF for the DVB-T 6 MHz mode, and
		 * 4.57 MHz for the 8 MHz mode */
		rtlsdr_set_if_freq(dev, R82XX_IF_FREQ);

		/* enable spectrum inversion */
		rtlsdr_demod_write_reg(dev, 1, 0x15, 0x01, 1);
		break;
	case RTLSDR_TUNER_UNKNOWN:
		fprintf(stderr, "No supported tuner found\n");
		rtlsdr_set_direct_sampling(dev, 1);
		break;
	default:
		break;
	}

	if (dev->tuner->init)
		r = dev->tuner->init(dev);

	rtlsdr_set_i2c_repeater(dev, 0);

	*out_dev = dev;

	return 0;
err:
	if (dev) {
		if (dev->ctx)
			libusb_exit(dev->ctx);

		free(dev);
	}

	return r;
}

int rtlsdr_close(rtlsdr_dev_t *dev)
{
	if (rtlsdr_rpc_is_enabled())
	{
	  return rtlsdr_rpc_close(dev);
	}

	if (!dev)
		return -1;

	if(!dev->dev_lost) {
		/* block until all async operations have been completed (if any) */
		while (RTLSDR_INACTIVE != dev->async_status) {
#ifdef _WIN32
			Sleep(1);
#else
			usleep(1000);
#endif
		}

		rtlsdr_deinit_baseband(dev);
	}

	libusb_release_interface(dev->devh, 0);

#ifdef DETACH_KERNEL_DRIVER
	if (dev->driver_active) {
		if (!libusb_attach_kernel_driver(dev->devh, 0))
			fprintf(stderr, "Reattached kernel driver\n");
		else
			fprintf(stderr, "Reattaching kernel driver failed!\n");
	}
#endif

	libusb_close(dev->devh);

	libusb_exit(dev->ctx);

	free(dev);

	return 0;
}

int rtlsdr_reset_buffer(rtlsdr_dev_t *dev)
{
	if (rtlsdr_rpc_is_enabled())
	{
	  return rtlsdr_rpc_reset_buffer(dev);
	}

	if (!dev)
		return -1;

	rtlsdr_write_reg(dev, USBB, USB_EPA_CTL, 0x1002, 2);
	rtlsdr_write_reg(dev, USBB, USB_EPA_CTL, 0x0000, 2);

	return 0;
}

int rtlsdr_read_sync(rtlsdr_dev_t *dev, void *buf, int len, int *n_read)
{
	if (rtlsdr_rpc_is_enabled())
	{
	  return rtlsdr_rpc_read_sync(dev, buf, len, n_read);
	}

	if (!dev)
		return -1;

	return libusb_bulk_transfer(dev->devh, 0x81, buf, len, n_read, BULK_TIMEOUT);
}

static void LIBUSB_CALL _libusb_callback(struct libusb_transfer *xfer)
{
	rtlsdr_dev_t *dev = (rtlsdr_dev_t *)xfer->user_data;

	if (LIBUSB_TRANSFER_COMPLETED == xfer->status) {
		if (dev->cb)
			dev->cb(xfer->buffer, xfer->actual_length, dev->cb_ctx);

		libusb_submit_transfer(xfer); /* resubmit transfer */
		dev->xfer_errors = 0;
	} else if (LIBUSB_TRANSFER_CANCELLED != xfer->status) {
#ifndef _WIN32
		if (LIBUSB_TRANSFER_ERROR == xfer->status)
			dev->xfer_errors++;

		if (dev->xfer_errors >= dev->xfer_buf_num ||
				LIBUSB_TRANSFER_NO_DEVICE == xfer->status) {
#endif
			dev->dev_lost = 1;
			rtlsdr_cancel_async(dev);
			fprintf(stderr, "cb transfer status: %d, "
				"canceling...\n", xfer->status);
#ifndef _WIN32
		}
#endif
	}
}

int rtlsdr_wait_async(rtlsdr_dev_t *dev, rtlsdr_read_async_cb_t cb, void *ctx)
{
	if (rtlsdr_rpc_is_enabled())
	{
	  return rtlsdr_rpc_wait_async(dev, cb, ctx);
	}

	return rtlsdr_read_async(dev, cb, ctx, 0, 0);
}

static int _rtlsdr_alloc_async_buffers(rtlsdr_dev_t *dev)
{
	unsigned int i;

	if (!dev)
		return -1;

	if (!dev->xfer) {
		dev->xfer = malloc(dev->xfer_buf_num *
					 sizeof(struct libusb_transfer *));

		for(i = 0; i < dev->xfer_buf_num; ++i)
			dev->xfer[i] = libusb_alloc_transfer(0);
	}

	if (!dev->xfer_buf) {
		dev->xfer_buf = malloc(dev->xfer_buf_num *
						 sizeof(unsigned char *));

		for(i = 0; i < dev->xfer_buf_num; ++i)
			dev->xfer_buf[i] = malloc(dev->xfer_buf_len);
	}

	return 0;
}

static int _rtlsdr_free_async_buffers(rtlsdr_dev_t *dev)
{
	unsigned int i;

	if (!dev)
		return -1;

	if (dev->xfer) {
		for(i = 0; i < dev->xfer_buf_num; ++i) {
			if (dev->xfer[i]) {
				libusb_free_transfer(dev->xfer[i]);
			}
		}

		free(dev->xfer);
		dev->xfer = NULL;
	}

	if (dev->xfer_buf) {
		for(i = 0; i < dev->xfer_buf_num; ++i) {
			if (dev->xfer_buf[i])
				free(dev->xfer_buf[i]);
		}

		free(dev->xfer_buf);
		dev->xfer_buf = NULL;
	}

	return 0;
}

int rtlsdr_read_async(rtlsdr_dev_t *dev, rtlsdr_read_async_cb_t cb, void *ctx,
				uint32_t buf_num, uint32_t buf_len)
{
	unsigned int i;
	int r = 0;
	struct timeval tv = { 1, 0 };
	struct timeval zerotv = { 0, 0 };
	enum rtlsdr_async_status next_status = RTLSDR_INACTIVE;

	if (rtlsdr_rpc_is_enabled())
	{
	  return rtlsdr_rpc_read_async(dev, cb, ctx, buf_num, buf_len);
	}

	if (!dev)
		return -1;

	if (RTLSDR_INACTIVE != dev->async_status)
		return -2;

	dev->async_status = RTLSDR_RUNNING;
	dev->async_cancel = 0;

	dev->cb = cb;
	dev->cb_ctx = ctx;

	if (buf_num > 0)
		dev->xfer_buf_num = buf_num;
	else
		dev->xfer_buf_num = DEFAULT_BUF_NUMBER;

	if (buf_len > 0 && buf_len % 512 == 0) /* len must be multiple of 512 */
		dev->xfer_buf_len = buf_len;
	else
		dev->xfer_buf_len = DEFAULT_BUF_LENGTH;

	_rtlsdr_alloc_async_buffers(dev);

	for(i = 0; i < dev->xfer_buf_num; ++i) {
		libusb_fill_bulk_transfer(dev->xfer[i],
						dev->devh,
						0x81,
						dev->xfer_buf[i],
						dev->xfer_buf_len,
						_libusb_callback,
						(void *)dev,
						BULK_TIMEOUT);

		r = libusb_submit_transfer(dev->xfer[i]);
		if (r < 0) {
			fprintf(stderr, "Failed to submit transfer %i!\n", i);
			dev->async_status = RTLSDR_CANCELING;
			break;
		}
	}

	while (RTLSDR_INACTIVE != dev->async_status) {
		r = libusb_handle_events_timeout_completed(dev->ctx, &tv,
								 &dev->async_cancel);
		if (r < 0) {
			/*fprintf(stderr, "handle_events returned: %d\n", r);*/
			if (r == LIBUSB_ERROR_INTERRUPTED) /* stray signal */
				continue;
			break;
		}

		if (RTLSDR_CANCELING == dev->async_status) {
			next_status = RTLSDR_INACTIVE;

			if (!dev->xfer)
				break;

			for(i = 0; i < dev->xfer_buf_num; ++i) {
				if (!dev->xfer[i])
					continue;

				if (LIBUSB_TRANSFER_CANCELLED !=
						dev->xfer[i]->status) {
					r = libusb_cancel_transfer(dev->xfer[i]);
					/* handle events after canceling
					 * to allow transfer status to
					 * propagate */
					libusb_handle_events_timeout_completed(dev->ctx,
												 &zerotv, NULL);
					if (r < 0)
						continue;

					next_status = RTLSDR_CANCELING;
				}
			}

			if (dev->dev_lost || RTLSDR_INACTIVE == next_status) {
				/* handle any events that still need to
				 * be handled before exiting after we
				 * just cancelled all transfers */
				libusb_handle_events_timeout_completed(dev->ctx,
											 &zerotv, NULL);
				break;
			}
		}
	}

	_rtlsdr_free_async_buffers(dev);

	dev->async_status = next_status;

	return r;
}

int rtlsdr_cancel_async(rtlsdr_dev_t *dev)
{
	if (rtlsdr_rpc_is_enabled())
	{
	  return rtlsdr_rpc_cancel_async(dev);
	}

	if (!dev)
		return -1;

	/* if streaming, try to cancel gracefully */
	if (RTLSDR_RUNNING == dev->async_status) {
		dev->async_status = RTLSDR_CANCELING;
		dev->async_cancel = 1;
		return 0;
	}

	/* if called while in pending state, change the state forcefully */
#if 0
	if (RTLSDR_INACTIVE != dev->async_status) {
		dev->async_status = RTLSDR_INACTIVE;
		return 0;
	}
#endif
	return -2;
}

uint32_t rtlsdr_get_tuner_clock(void *dev)
{
	uint32_t tuner_freq;

	if (!dev)
		return 0;

	/* read corrected clock value */
	if (rtlsdr_get_xtal_freq((rtlsdr_dev_t *)dev, NULL, &tuner_freq))
		return 0;

	return tuner_freq;
}

int rtlsdr_i2c_write_fn(void *dev, uint8_t addr, uint8_t *buf, int len)
{
	if (dev)
		return rtlsdr_i2c_write(((rtlsdr_dev_t *)dev), addr, buf, len);

	return -1;
}

int rtlsdr_i2c_read_fn(void *dev, uint8_t addr, uint8_t *buf, int len)
{
	if (dev)
		return rtlsdr_i2c_read(((rtlsdr_dev_t *)dev), addr, buf, len);

	return -1;
}<|MERGE_RESOLUTION|>--- conflicted
+++ resolved
@@ -1477,18 +1477,14 @@
 	struct libusb_device_descriptor dd;
 	ssize_t cnt;
 
-<<<<<<< HEAD
 	if (rtlsdr_rpc_is_enabled())
 	{
 	  return rtlsdr_rpc_get_device_count();
 	}
 
-	libusb_init(&ctx);
-=======
 	r = libusb_init(&ctx);
 	if(r < 0)
 		return 0;
->>>>>>> 13a070b7
 
 	cnt = libusb_get_device_list(ctx, &list);
 
@@ -1516,18 +1512,14 @@
 	uint32_t device_count = 0;
 	ssize_t cnt;
 
-<<<<<<< HEAD
 	if (rtlsdr_rpc_is_enabled())
 	{
 	  return rtlsdr_rpc_get_device_name(index);
 	}
 
-	libusb_init(&ctx);
-=======
 	r = libusb_init(&ctx);
 	if(r < 0)
 		return "";
->>>>>>> 13a070b7
 
 	cnt = libusb_get_device_list(ctx, &list);
 
@@ -1567,19 +1559,15 @@
 	uint32_t device_count = 0;
 	ssize_t cnt;
 
-<<<<<<< HEAD
 	if (rtlsdr_rpc_is_enabled())
 	{
 	  return rtlsdr_rpc_get_device_usb_strings
 	    (index, manufact, product, serial);
 	}
 
-	libusb_init(&ctx);
-=======
 	r = libusb_init(&ctx);
 	if(r < 0)
 		return r;
->>>>>>> 13a070b7
 
 	cnt = libusb_get_device_list(ctx, &list);
 
