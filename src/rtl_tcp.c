/*
 * rtl-sdr, turns your Realtek RTL2832 based DVB dongle into a SDR receiver
 * Copyright (C) 2012 by Steve Markgraf <steve@steve-m.de>
 * Copyright (C) 2012-2013 by Hoernchen <la@tfc-server.de>
 *
 * This program is free software: you can redistribute it and/or modify
 * it under the terms of the GNU General Public License as published by
 * the Free Software Foundation, either version 2 of the License, or
 * (at your option) any later version.
 *
 * This program is distributed in the hope that it will be useful,
 * but WITHOUT ANY WARRANTY; without even the implied warranty of
 * MERCHANTABILITY or FITNESS FOR A PARTICULAR PURPOSE.  See the
 * GNU General Public License for more details.
 *
 * You should have received a copy of the GNU General Public License
 * along with this program.  If not, see <http://www.gnu.org/licenses/>.
 */

#include <errno.h>
#include <signal.h>
#include <string.h>
#include <stdio.h>
#include <stdlib.h>

#ifndef _WIN32
#include <unistd.h>
#include <arpa/inet.h>
#include <sys/socket.h>
#include <sys/types.h>
#include <sys/socket.h>
#include <sys/time.h>
#include <netinet/in.h>
#include <fcntl.h>
#else
#include <winsock2.h>
#include "getopt/getopt.h"
#endif

#include <pthread.h>

#include "rtl-sdr.h"
#include "convenience/convenience.h"

#ifdef _WIN32
#pragma comment(lib, "ws2_32.lib")

typedef int socklen_t;

#else
#define closesocket close
#define SOCKADDR struct sockaddr
#define SOCKET int
#define SOCKET_ERROR -1
#endif

static SOCKET s;

static pthread_t tcp_worker_thread;
static pthread_t command_thread;
static pthread_cond_t exit_cond;
static pthread_mutex_t exit_cond_lock;

static pthread_mutex_t ll_mutex;
static pthread_cond_t cond;

struct llist {
	char *data;
	size_t len;
	struct llist *next;
};

typedef struct { /* structure size must be multiple of 2 bytes */
	char magic[4];
	uint32_t tuner_type;
	uint32_t tuner_gain_count;
} dongle_info_t;

static rtlsdr_dev_t *dev = NULL;

static int verbosity = 0;
static uint32_t bandwidth = 0;
static int global_numq = 0;
static struct llist *ll_buffers = 0;
static int llbuf_num = 500;

static volatile int do_exit = 0;

void usage(void)
{
	printf("rtl_tcp, an I/Q spectrum server for RTL2832 based DVB-T receivers\n\n"
		"Usage:\t[-a listen address]\n"
		"\t[-p listen port (default: 1234)]\n"
		"\t[-I infrared sensor listen port (default: 0=none)]\n"
		"\t[-w infrared sensor query wait interval usec (default: 10000)]\n"
		"\t[-f frequency to tune to [Hz]]\n"
		"\t[-g gain in dB (default: 0 for auto)]\n"
		"\t[-s samplerate in Hz (default: 2048000 Hz)]\n"
		"\t[-b number of buffers (default: 15, set by library)]\n"
		"\t[-l length of single buffer in units of 512 samples (default: 64 was 256)]\n"
		"\t[-n max number of linked list buffers to keep (default: 500)]\n"
		"\t[-w rtlsdr tuner bandwidth [Hz] (for R820T and E4000 tuners)]\n"
		"\t[-d device index (default: 0)]\n"
		"\t[-P ppm_error (default: 0)]\n"
		"\t[-v increase verbosity (default: 0)]\n");
	exit(1);
}

#ifdef _WIN32
int gettimeofday(struct timeval *tv, void* ignored)
{
	FILETIME ft;
	unsigned __int64 tmp = 0;
	if (NULL != tv) {
		GetSystemTimeAsFileTime(&ft);
		tmp |= ft.dwHighDateTime;
		tmp <<= 32;
		tmp |= ft.dwLowDateTime;
		tmp /= 10;
#ifdef _MSC_VER
		tmp -= 11644473600000000Ui64;
#else
		tmp -= 11644473600000000ULL;
#endif
		tv->tv_sec = (long)(tmp / 1000000UL);
		tv->tv_usec = (long)(tmp % 1000000UL);
	}
	return 0;
}

BOOL WINAPI
sighandler(int signum)
{
	if (CTRL_C_EVENT == signum) {
		fprintf(stderr, "Signal caught, exiting!\n");
		do_exit = 1;
		rtlsdr_cancel_async(dev);
		return TRUE;
	}
	return FALSE;
}
#else
static void sighandler(int signum)
{
	fprintf(stderr, "Signal caught, exiting!\n");
	rtlsdr_cancel_async(dev);
	do_exit = 1;
}
#endif

void rtlsdr_callback(unsigned char *buf, uint32_t len, void *ctx)
{
	if(!do_exit) {
		struct llist *rpt = (struct llist*)malloc(sizeof(struct llist));
		rpt->data = (char*)malloc(len);
		memcpy(rpt->data, buf, len);
		rpt->len = len;
		rpt->next = NULL;

		pthread_mutex_lock(&ll_mutex);

		if (ll_buffers == NULL) {
			ll_buffers = rpt;
		} else {
			struct llist *cur = ll_buffers;
			int num_queued = 0;

			while (cur->next != NULL) {
				cur = cur->next;
				num_queued++;
			}

			if(llbuf_num && llbuf_num == num_queued-2){
				struct llist *curelem;

				free(ll_buffers->data);
				curelem = ll_buffers->next;
				free(ll_buffers);
				ll_buffers = curelem;
			}

			cur->next = rpt;

			if ( verbosity )
			{
				if (num_queued > global_numq)
					printf("ll+, now %d\n", num_queued);
				else if (num_queued < global_numq)
					printf("ll-, now %d\n", num_queued);
			}

			global_numq = num_queued;
		}
		pthread_cond_signal(&cond);
		pthread_mutex_unlock(&ll_mutex);
	}
}

static void *tcp_worker(void *arg)
{
	struct llist *curelem,*prev;
	int bytesleft,bytessent, index;
	struct timeval tv= {1,0};
	struct timespec ts;
	struct timeval tp;
	fd_set writefds;
	int r = 0;

	while(1) {
		if(do_exit)
			pthread_exit(0);

		pthread_mutex_lock(&ll_mutex);
		gettimeofday(&tp, NULL);
		ts.tv_sec  = tp.tv_sec+1;
		ts.tv_nsec = tp.tv_usec * 1000;
		r = pthread_cond_timedwait(&cond, &ll_mutex, &ts);
		if(r == ETIMEDOUT) {
			pthread_mutex_unlock(&ll_mutex);
			printf("worker cond timeout\n");
			sighandler(0);
			pthread_exit(NULL);
		}

		curelem = ll_buffers;
		ll_buffers = 0;
		pthread_mutex_unlock(&ll_mutex);

		while(curelem != 0) {
			bytesleft = curelem->len;
			index = 0;
			bytessent = 0;
			while(bytesleft > 0) {
				FD_ZERO(&writefds);
				FD_SET(s, &writefds);
				tv.tv_sec = 1;
				tv.tv_usec = 0;
				r = select(s+1, NULL, &writefds, NULL, &tv);
				if(r) {
					bytessent = send(s,  &curelem->data[index], bytesleft, 0);
					bytesleft -= bytessent;
					index += bytessent;
				}
				if(bytessent == SOCKET_ERROR || do_exit) {
						printf("worker socket bye\n");
						sighandler(0);
						pthread_exit(NULL);
				}
			}
			prev = curelem;
			curelem = curelem->next;
			free(prev->data);
			free(prev);
		}
	}
}

static int set_gain_by_index(rtlsdr_dev_t *_dev, unsigned int index)
{
	int res = 0;
	int* gains;
	int count = rtlsdr_get_tuner_gains(_dev, NULL);

	if (count > 0 && (unsigned int)count > index) {
		gains = malloc(sizeof(int) * count);
		count = rtlsdr_get_tuner_gains(_dev, gains);

		res = rtlsdr_set_tuner_gain(_dev, gains[index]);
		if (verbosity)
			fprintf(stderr, "set tuner gain to %.1f dB\n", gains[index] / 10.0);

		free(gains);
	}

	return res;
}

#ifdef _WIN32
#define __attribute__(x)
#pragma pack(push, 1)
#endif
struct command{
	unsigned char cmd;
	unsigned int param;
}__attribute__((packed));
#ifdef _WIN32
#pragma pack(pop)
#endif
static void *command_worker(void *arg)
{
	int left, received = 0;
	fd_set readfds;
	struct command cmd={0, 0};
	struct timeval tv= {1, 0};
	int r = 0;
	uint32_t tmp;

	while(1) {
		left=sizeof(cmd);
		while(left >0) {
			FD_ZERO(&readfds);
			FD_SET(s, &readfds);
			tv.tv_sec = 1;
			tv.tv_usec = 0;
			r = select(s+1, &readfds, NULL, NULL, &tv);
			if(r) {
				received = recv(s, (char*)&cmd+(sizeof(cmd)-left), left, 0);
				left -= received;
			}
			if(received == SOCKET_ERROR || do_exit) {
				printf("comm recv bye\n");
				sighandler(0);
				pthread_exit(NULL);
			}
		}
		switch(cmd.cmd) {
		case SET_FREQUENCY:
			printf("set freq %d\n", ntohl(cmd.param));
			rtlsdr_set_center_freq(dev,ntohl(cmd.param));
			break;
		case SET_SAMPLE_RATE:
			printf("set sample rate %d\n", ntohl(cmd.param));
			rtlsdr_set_sample_rate(dev, ntohl(cmd.param));
			/*verbose_set_bandwidth(dev, bandwidth);*/
			break;
		case SET_GAIN_MODE:
			printf("set gain mode %d\n", ntohl(cmd.param));
			rtlsdr_set_tuner_gain_mode(dev, ntohl(cmd.param));
			break;
		case SET_GAIN:
			printf("set gain %d\n", ntohl(cmd.param));
			rtlsdr_set_tuner_gain(dev, ntohl(cmd.param));
			break;
		case SET_FREQUENCY_CORRECTION:
			printf("set freq correction %d\n", ntohl(cmd.param));
			rtlsdr_set_freq_correction(dev, ntohl(cmd.param));
			break;
		case SET_IF_STAGE:
			tmp = ntohl(cmd.param);
			printf("set if stage %d gain %d\n", tmp >> 16, (short)(tmp & 0xffff));
			rtlsdr_set_tuner_if_gain(dev, tmp >> 16, (short)(tmp & 0xffff));
			break;
		case SET_TEST_MODE:
			printf("set test mode %d\n", ntohl(cmd.param));
			rtlsdr_set_testmode(dev, ntohl(cmd.param));
			break;
		case SET_AGC_MODE:
			printf("set agc mode %d\n", ntohl(cmd.param));
			rtlsdr_set_agc_mode(dev, ntohl(cmd.param));
			break;
		case SET_DIRECT_SAMPLING:
			printf("set direct sampling %d\n", ntohl(cmd.param));
			rtlsdr_set_direct_sampling(dev, ntohl(cmd.param));
			break;
		case SET_OFFSET_TUNING:
			printf("set offset tuning %d\n", ntohl(cmd.param));
			rtlsdr_set_offset_tuning(dev, ntohl(cmd.param));
			break;
		case SET_RTL_CRYSTAL:
			printf("set rtl xtal %d\n", ntohl(cmd.param));
			rtlsdr_set_xtal_freq(dev, ntohl(cmd.param), 0);
			break;
		case SET_TUNER_CRYSTAL:
			printf("set tuner xtal %d\n", ntohl(cmd.param));
			rtlsdr_set_xtal_freq(dev, 0, ntohl(cmd.param));
			break;
		case SET_TUNER_GAIN_BY_INDEX:
			printf("set tuner gain by index %d\n", ntohl(cmd.param));
			set_gain_by_index(dev, ntohl(cmd.param));
			break;
		case SET_TUNER_BANDWIDTH:
			bandwidth = ntohl(cmd.param);
			printf("set tuner bandwidth to %i Hz\n", bandwidth);
			verbose_set_bandwidth(dev, bandwidth);
			break;
		default:
			break;
		}
		cmd.cmd = 0xff;
	}
}

struct ir_thread_data
{
	rtlsdr_dev_t *dev;
	SOCKET port;
	int wait;
	char *addr;
};

void *ir_thread_fn(void *arg)
{
	int r = 1;
	struct linger ling = {1,0};
	SOCKET listensocket;
	SOCKET irsocket;
	struct sockaddr_in local, remote;
	socklen_t rlen;
	uint8_t buf[128];
	int ret = 0, len;

	struct ir_thread_data *data = (struct ir_thread_data *)arg;

	rtlsdr_dev_t *dev = data->dev;
	int port = data->port;
	int wait = data->wait;
	char *addr = data->addr;


	memset(&local,0,sizeof(local));
	local.sin_family = AF_INET;
	local.sin_port = htons(port);
	local.sin_addr.s_addr = inet_addr(addr);

	listensocket = socket(AF_INET, SOCK_STREAM, IPPROTO_TCP);
	r = 1;
	setsockopt(listensocket, SOL_SOCKET, SO_REUSEADDR, (char *)&r, sizeof(int));
	setsockopt(listensocket, SOL_SOCKET, SO_LINGER, (char *)&ling, sizeof(ling));
	bind(listensocket,(struct sockaddr *)&local,sizeof(local));


	while(1) {
		printf("listening on IR port %d...\n", port);
		listen(listensocket,1);

		irsocket = accept(listensocket,(struct sockaddr *)&remote, &rlen);
		setsockopt(irsocket, SOL_SOCKET, SO_LINGER, (char *)&ling, sizeof(ling));

		printf("IR client accepted!\n");

		while(1) {
		    ret = rtlsdr_ir_query(dev, buf, sizeof(buf));
		    if (ret < 0) {
			printf("rtlsdr_ir_query error %d\n", ret);
			break;
		    }

		    len = ret;

		    ret = send(irsocket, buf, len, 0);
		    if (ret != len){
			printf("incomplete write to ir client: %d != %d\n", ret,len);
			break;
		    }

		    usleep(wait);
		}

		closesocket(irsocket);
	}

	return 0;
}

int main(int argc, char **argv)
{
	int r, opt, i;
	char* addr = "127.0.0.1";
	int port = 1234;
	int port_ir = 0;
	int wait_ir = 10000;
	pthread_t thread_ir;
	uint32_t frequency = 100000000, samp_rate = 2048000;
	struct sockaddr_in local, remote;
	uint32_t buf_num = 0;
	/* buf_len:
	 * -> 256 -> 262 ms @ 250 kS  or  20.48 ms @ 3.2 MS (internal default)
	 * -> 128 -> 131 ms @ 250 kS  or  10.24 ms @ 3.2 MS
	 * ->  64 ->  65 ms @ 250 kS  or   5.12 ms @ 3.2 MS (new default)
	 *
	 * usual soundcard as reference:
	 *   512 samples @ 48 kHz ~= 10.6 ms
	 *   512 samples @  8 kHz  = 64 ms
	 */
	uint32_t buf_len = 64;
	int dev_index = 0;
	int dev_given = 0;
	int gain = 0;
	int ppm_error = 0;
	struct llist *curelem,*prev;
	pthread_attr_t attr;
	void *status;
	struct timeval tv = {1,0};
	struct linger ling = {1,0};
	SOCKET listensocket;
	socklen_t rlen;
	fd_set readfds;
	u_long blockmode = 1;
	dongle_info_t dongle_info;
	int gains[100];
#ifdef _WIN32
	WSADATA wsd;
	i = WSAStartup(MAKEWORD(2,2), &wsd);
#else
	struct sigaction sigact, sigign;
#endif

<<<<<<< HEAD
	while ((opt = getopt(argc, argv, "a:p:I:w:f:g:s:b:n:d:P:")) != -1) {
=======
	while ((opt = getopt(argc, argv, "a:p:f:g:s:b:l:n:d:P:w:v")) != -1) {
>>>>>>> 13a070b7
		switch (opt) {
		case 'd':
			dev_index = verbose_device_search(optarg);
			dev_given = 1;
			break;
		case 'f':
			frequency = (uint32_t)atofs(optarg);
			break;
		case 'g':
			gain = (int)(atof(optarg) * 10); /* tenths of a dB */
			break;
		case 's':
			samp_rate = (uint32_t)atofs(optarg);
			break;
		case 'a':
			addr = optarg;
			break;
		case 'p':
			port = atoi(optarg);
			break;
		case 'I':
			port_ir = atoi(optarg);
			break;
		case 'w':
			wait_ir = atoi(optarg);
			break;
		case 'b':
			buf_num = atoi(optarg);
			break;
		case 'l':
			buf_len = 512 * atoi(optarg);
			break;
		case 'n':
			llbuf_num = atoi(optarg);
			break;
		case 'P':
			ppm_error = atoi(optarg);
			break;
		case 'w':
			bandwidth = (uint32_t)atofs(optarg);
			break;
		case 'v':
			++verbosity;
			break;
		default:
			usage();
			break;
		}
	}

	if (argc < optind)
		usage();

	if (verbosity)
		fprintf(stderr, "verbosity set to %d\n", verbosity);

	if (!dev_given) {
		dev_index = verbose_device_search("0");
	}

	if (dev_index < 0) {
	    exit(1);
	}

	rtlsdr_open(&dev, (uint32_t)dev_index);
	if (NULL == dev) {
	fprintf(stderr, "Failed to open rtlsdr device #%d.\n", dev_index);
		exit(1);
	}

#ifndef _WIN32
	sigact.sa_handler = sighandler;
	sigemptyset(&sigact.sa_mask);
	sigact.sa_flags = 0;
	sigign.sa_handler = SIG_IGN;
	sigaction(SIGINT, &sigact, NULL);
	sigaction(SIGTERM, &sigact, NULL);
	sigaction(SIGQUIT, &sigact, NULL);
	sigaction(SIGPIPE, &sigign, NULL);
#else
	SetConsoleCtrlHandler( (PHANDLER_ROUTINE) sighandler, TRUE );
#endif

	/* Set the tuner error */
	verbose_ppm_set(dev, ppm_error);

	/* Set the sample rate */
	r = rtlsdr_set_sample_rate(dev, samp_rate);
	if (r < 0)
		fprintf(stderr, "WARNING: Failed to set sample rate.\n");

	/* Set the frequency */
	r = rtlsdr_set_center_freq(dev, frequency);
	if (r < 0)
		fprintf(stderr, "WARNING: Failed to set center freq.\n");
	else
		fprintf(stderr, "Tuned to %i Hz.\n", frequency);

	if (0 == gain) {
		 /* Enable automatic gain */
		r = rtlsdr_set_tuner_gain_mode(dev, 0);
		if (r < 0)
			fprintf(stderr, "WARNING: Failed to enable automatic gain.\n");
	} else {
		/* Enable manual gain */
		r = rtlsdr_set_tuner_gain_mode(dev, 1);
		if (r < 0)
			fprintf(stderr, "WARNING: Failed to enable manual gain.\n");

		/* Set the tuner gain */
		r = rtlsdr_set_tuner_gain(dev, gain);
		if (r < 0)
			fprintf(stderr, "WARNING: Failed to set tuner gain.\n");
		else
			fprintf(stderr, "Tuner gain set to %f dB.\n", gain/10.0);
	}

	verbose_set_bandwidth(dev, bandwidth);

	/* Reset endpoint before we start reading from it (mandatory) */
	r = rtlsdr_reset_buffer(dev);
	if (r < 0)
		fprintf(stderr, "WARNING: Failed to reset buffers.\n");

	pthread_mutex_init(&exit_cond_lock, NULL);
	pthread_mutex_init(&ll_mutex, NULL);
	pthread_mutex_init(&exit_cond_lock, NULL);
	pthread_cond_init(&cond, NULL);
	pthread_cond_init(&exit_cond, NULL);

	if (port_ir) {
		struct ir_thread_data data = {.dev = dev, .port = port_ir, .wait = wait_ir, .addr = addr};

		pthread_create(&thread_ir, NULL, &ir_thread_fn, (void *)(&data));
	}


	memset(&local,0,sizeof(local));
	local.sin_family = AF_INET;
	local.sin_port = htons(port);
	local.sin_addr.s_addr = inet_addr(addr);

	listensocket = socket(AF_INET, SOCK_STREAM, IPPROTO_TCP);
	r = 1;
	setsockopt(listensocket, SOL_SOCKET, SO_REUSEADDR, (char *)&r, sizeof(int));
	setsockopt(listensocket, SOL_SOCKET, SO_LINGER, (char *)&ling, sizeof(ling));
	bind(listensocket,(struct sockaddr *)&local,sizeof(local));

#ifdef _WIN32
	ioctlsocket(listensocket, FIONBIO, &blockmode);
#else
	r = fcntl(listensocket, F_GETFL, 0);
	r = fcntl(listensocket, F_SETFL, r | O_NONBLOCK);
#endif

	while(1) {
		printf("listening...\n");
		printf("Use the device argument 'rtl_tcp=%s:%d' in OsmoSDR "
		       "(gr-osmosdr) source\n"
		       "to receive samples in GRC and control "
		       "rtl_tcp parameters (frequency, gain, ...).\n",
		       addr, port);
		listen(listensocket,1);

		while(1) {
			FD_ZERO(&readfds);
			FD_SET(listensocket, &readfds);
			tv.tv_sec = 1;
			tv.tv_usec = 0;
			r = select(listensocket+1, &readfds, NULL, NULL, &tv);
			if(do_exit) {
				goto out;
			} else if(r) {
				rlen = sizeof(remote);
				s = accept(listensocket,(struct sockaddr *)&remote, &rlen);
				break;
			}
		}

		setsockopt(s, SOL_SOCKET, SO_LINGER, (char *)&ling, sizeof(ling));

		printf("client accepted!\n");

		memset(&dongle_info, 0, sizeof(dongle_info));
		memcpy(&dongle_info.magic, "RTL0", 4);

		r = rtlsdr_get_tuner_type(dev);
		if (r >= 0)
			dongle_info.tuner_type = htonl(r);

		r = rtlsdr_get_tuner_gains(dev, gains);
		if (r >= 0)
			dongle_info.tuner_gain_count = htonl(r);
		if (verbosity)
		{
			fprintf(stderr, "Supported gain values (%d): ", r);
			for (i = 0; i < r; i++)
				fprintf(stderr, "%.1f ", gains[i] / 10.0);
			fprintf(stderr, "\n");
		}

		r = send(s, (const char *)&dongle_info, sizeof(dongle_info), 0);
		if (sizeof(dongle_info) != r)
			printf("failed to send dongle information\n");

		pthread_attr_init(&attr);
		pthread_attr_setdetachstate(&attr, PTHREAD_CREATE_JOINABLE);
		r = pthread_create(&tcp_worker_thread, &attr, tcp_worker, NULL);
		r = pthread_create(&command_thread, &attr, command_worker, NULL);
		pthread_attr_destroy(&attr);

		r = rtlsdr_read_async(dev, rtlsdr_callback, NULL, buf_num, buf_len);

		pthread_join(tcp_worker_thread, &status);
		pthread_join(command_thread, &status);

		closesocket(s);

		printf("all threads dead..\n");
		curelem = ll_buffers;
		ll_buffers = 0;

		while(curelem != 0) {
			prev = curelem;
			curelem = curelem->next;
			free(prev->data);
			free(prev);
		}

		do_exit = 0;
		global_numq = 0;
	}

out:
	rtlsdr_close(dev);
	closesocket(listensocket);
	//if (port_ir) pthread_join(thread_ir, &status);
	closesocket(s);
#ifdef _WIN32
	WSACleanup();
#endif
	printf("bye!\n");
	return r >= 0 ? r : -r;
}<|MERGE_RESOLUTION|>--- conflicted
+++ resolved
@@ -92,7 +92,7 @@
 		"Usage:\t[-a listen address]\n"
 		"\t[-p listen port (default: 1234)]\n"
 		"\t[-I infrared sensor listen port (default: 0=none)]\n"
-		"\t[-w infrared sensor query wait interval usec (default: 10000)]\n"
+		"\t[-W infrared sensor query wait interval usec (default: 10000)]\n"
 		"\t[-f frequency to tune to [Hz]]\n"
 		"\t[-g gain in dB (default: 0 for auto)]\n"
 		"\t[-s samplerate in Hz (default: 2048000 Hz)]\n"
@@ -495,11 +495,7 @@
 	struct sigaction sigact, sigign;
 #endif
 
-<<<<<<< HEAD
-	while ((opt = getopt(argc, argv, "a:p:I:w:f:g:s:b:n:d:P:")) != -1) {
-=======
-	while ((opt = getopt(argc, argv, "a:p:f:g:s:b:l:n:d:P:w:v")) != -1) {
->>>>>>> 13a070b7
+	while ((opt = getopt(argc, argv, "a:p:I:W:f:g:s:b:l:n:d:P:w:v")) != -1) {
 		switch (opt) {
 		case 'd':
 			dev_index = verbose_device_search(optarg);
@@ -523,7 +519,7 @@
 		case 'I':
 			port_ir = atoi(optarg);
 			break;
-		case 'w':
+		case 'W':
 			wait_ir = atoi(optarg);
 			break;
 		case 'b':
